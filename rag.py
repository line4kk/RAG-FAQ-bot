from google import genai
from google.genai import types
from sentence_transformers import SentenceTransformer
import faiss
import numpy as np
import pymorphy3
from typing import List, Tuple, Dict, Optional

from dotenv import find_dotenv, load_dotenv
import os

class RetrievalAugmented:
    """
    Класс для Retrieval-Augmented Generation (RAG) с FAQ.

    Комбинирует два уровня поиска:
    1. Keyword-анализ с лемматизацией через pymorphy3
    2. Векторный семантический поиск через SentenceTransformer + FAISS

    Подходит для построения FAQ-ботов или поддержки LLM.
    """

    def __init__(self, dictionary: Dict[str, str], embedding_model: str = 'paraphrase-multilingual-MiniLM-L12-v2', min_score : float = 0.46) -> None:
        """
        Инициализация класса.

        Args:
            dictionary: Словарь {вопрос: ответ}.
            embedding_model: Модель для генерации эмбеддингов.
        """
        self.__data_dict: Dict[str, str] = dictionary
        self.__data_keys: List[str] = []
        self.__embedding_model: SentenceTransformer = SentenceTransformer(embedding_model)
        self.__L1_search: Optional[faiss.IndexFlatIP] = None
        self.__morph: pymorphy3.MorphAnalyzer = pymorphy3.MorphAnalyzer()
        self.__ACCURACY: float = min_score  # Порог релевантности для embedding

        self.set_dict(dictionary)
        self.__update_embedding_faq()

    def __lemmatize_words(self, words: List[str]) -> List[str]:
        """
        Лемматизация списка слов.

        Args:
            words: Список слов.

        Returns:
            Список нормализованных слов.
        """
        return [self.__morph.parse(word)[0].normal_form for word in words]

    def keyword_analysis(self, question: str, top_k: int = 5) -> List[str]:
        """
        Поиск ключевых вопросов из FAQ на основе пересечения лемматизированных слов.

        Args:
            question: Входной вопрос.
            top_k: Сколько топ вопросов вернуть.

        Returns:
            Список ключевых вопросов из FAQ.
        """
        if not question:
            raise ValueError("Пустой вопрос")

        question_words = set(self.__lemmatize_words(question.lower().split()))
        scores: List[Tuple[int, str]] = []

        for q in self.__data_dict.keys():
            faq_words = set(self.__lemmatize_words(q.lower().split()))
            match_count = len(question_words & faq_words)
            if match_count > 0:
                scores.append((match_count, q))
                print(f"Совпадений: {match_count}, Вопрос: {q}")

        # Сортировка по количеству совпадений
        scores.sort(reverse=True, key=lambda x: x[0])

        # Возврат top_k вопросов
        return [q for _, q in scores[:top_k]]

    def find_similar_text_in_list(self, text: str, data_list: List[str], count: int = 2) -> List[Tuple[str, float]]:
        """
        Векторный поиск по небольшому списку вопросов.

        Args:
            text: Входной вопрос.
            data_list: Список вопросов для поиска.
            count: Сколько топ результатов вернуть.

        Returns:
            Список кортежей (вопрос, score).
        """
        if not text:
            raise ValueError("Пустой вопрос")
        if not data_list:
            raise ValueError("Список для поиска пуст")

        # Создание embedding для списка
        embedding = self.__embedding_model.encode(data_list, convert_to_numpy=True)
        embedding = np.ascontiguousarray(embedding.astype('float32'))
        faiss.normalize_L2(embedding)

        dimension = embedding.shape[1]
        l1_search = faiss.IndexFlatIP(dimension)
        l1_search.add(embedding)

        # Векторизация входного текста
        vector_text = self.__embedding_model.encode([text], convert_to_numpy=True)
        vector_text = np.ascontiguousarray(vector_text.astype('float32'))
        faiss.normalize_L2(vector_text)

        distances, indices = l1_search.search(vector_text, count)
        results = [(data_list[idx], distances[0][i]) for i, idx in enumerate(indices[0])]

        for i, idx in enumerate(indices[0]):
            print(f"{i+1}. {data_list[idx]} — score: {distances[0][i]:.3f}")

        return results

    def find_similar_text_in_data(self, text: str, count: int = 2) -> List[Tuple[str, float]]:
        """
        Векторный поиск по всей базе FAQ.

        Args:
            text: Входной вопрос.
            count: Сколько топ результатов вернуть.

        Returns:
            Список кортежей (вопрос, score).
        """
        if not text:
            raise ValueError("Пустой вопрос")

        vector_text = self.__embedding_model.encode([text], convert_to_numpy=True)
        vector_text = np.ascontiguousarray(vector_text.astype('float32'))
        faiss.normalize_L2(vector_text)

        distances, indices = self.__L1_search.search(vector_text, count)
        results = [(self.__data_keys[idx], distances[0][i]) for i, idx in enumerate(indices[0])]

        for i, idx in enumerate(indices[0]):
            print(f"{i+1}. {self.__data_keys[idx]} — score: {distances[0][i]:.3f}")

        return results

    def __update_embedding_faq(self) -> None:
        """
        Обновление векторного индекса FAISS для всей базы FAQ.
        """
        embedding = self.__embedding_model.encode(self.__data_keys, convert_to_numpy=True)
        embedding = np.ascontiguousarray(embedding.astype('float32'))
        faiss.normalize_L2(embedding)

        dimension = embedding.shape[1]
        self.__L1_search = faiss.IndexFlatIP(dimension)
        self.__L1_search.add(embedding)

    def set_dict(self, dictionary: Dict[str, str]) -> None:
        """
        Обновление словаря FAQ.

        Args:
            dictionary: Новый словарь {вопрос: ответ}.
        """
        if not dictionary:
            raise ValueError("Пустой словарь")
        self.__data_dict = dictionary
        self.__data_keys = list(dictionary.keys())

    def retrieval(self, question: str, kw_res_len: int = 5, emb_res_len: int = 2) -> List[str]:
        """
        Основной метод retrieval для RAG.

        Комбинирует keyword-анализ и embedding поиск.
        Сначала добавляет результаты keyword, затем embedding по всей базе.

        Args:
            question: Входной вопрос.
            kw_res_len: Сколько топ результатов взять с keyword анализа.
            emb_res_len: Сколько топ результатов взять с embedding поиска.

        Returns:
            Список релевантных вопросов из FAQ.
        """
        if not question:
            raise ValueError("Пустой вопрос")
        if kw_res_len <= 0 or emb_res_len <= 0:
            raise ValueError("Кол-во элементов после поиска должно быть больше 0")

        retrieval_result: List[str] = []

        # 1. Keyword-анализ
        keyword_analyzed = self.keyword_analysis(question, kw_res_len)
        if keyword_analyzed:
            retrieval_result.extend(keyword_analyzed)

        # 2. Векторный поиск по всей базе
        similar_texts = self.find_similar_text_in_data(question, emb_res_len)
        similar_texts = [
            text for text, accuracy in similar_texts
            if (accuracy > self.__ACCURACY) and (text not in retrieval_result)
        ]
        retrieval_result.extend(similar_texts)

        return retrieval_result if retrieval_result else []



class RAG:
    def __init__(self, basic_prompt : str, faq : dict):
        self.__ai_client = genai.Client(api_key=self.__get_api_key())
        self.__basic_prompt = basic_prompt  # Базовый промпт для ИИ, чтобы он понимал кто он. Должен заканчиваться на просьбу ответить на следующий вопрос и последующим двоеточием
        self.__faq : dict = {}  # Кеш для FAQ
        self.__questions: list = []  # Список вопросов
        self.__L1_search = None  # L1 поисковик

        self.set_faq(faq)

    # Получить ключ API из env
    def __get_api_key(self) -> str:
        load_dotenv(find_dotenv())
        return os.getenv("GEMINI_API_KEY")

    # Поиск похожих вопросов
<<<<<<< HEAD
    def __find_similar_questions(self, question : str, count : int = 2):
        if not question:
            raise ValueError("Пустой вопрос")
        vector_question = self.__embedding_model.encode([question], convert_to_numpy=True)
        distances, indices = self.__L1_search.search(vector_question, count)
        results = [self.__questions[i] for i in indices[0]]
        for i, idx in enumerate(indices[0]):
            print(f"{i+1}. {self.__questions[idx]} — score: {distances[0][i]:.3f}")
        return results
=======
>>>>>>> 483c8c0b


    # Добавить новую пару вопрос-ответ в кеш
    def add_aq(self, question : str, answer : str):
        if not isinstance(question, str) or not isinstance(answer, str):
            raise TypeError("Ключ и значение должны быть строками.")
        if not question or not answer:
            raise ValueError("Пустой вопрос или ответ")
        if question in self.__faq:
            raise ValueError("Такой вопрос уже есть.")
        self.__faq[question] = answer
        self.__questions.append(question)
        self.__update_vector_faq()

    # Кэшировать FAQ
    def set_faq(self, faq : dict) -> None:
        if not faq:
            raise ValueError("Пустой словарь")
        self.__faq = faq
        self.__questions = list(faq.keys())
        self.__update_vector_faq()
    
    def get_response(self, text : str, model : str="gemini-2.5-flash", accuracy=2) -> str:
        if not self.__faq:
            raise RuntimeError("Не установлена база FAQ")
        similary_questions = self.__find_similar_questions(text, count=accuracy)
        # prompt = self.__basic_prompt + " " + text + f"Используй ИСКЛЮЧИТЕЛЬНО следующие данные о вопросах и ответах на них:"
        # for question in similary_questions:
        #     prompt += f"\nВопрос: {question}; Ответ: {self.__faq[question]}"
        # response = self.__ai_client.models.generate_content(
        #     model=model,
        #     contents=prompt,
        #     config=types.GenerateContentConfig(thinking_config=types.ThinkingConfig(thinking_budget=0)))

        # return response.text
    
<|MERGE_RESOLUTION|>--- conflicted
+++ resolved
@@ -222,21 +222,6 @@
     def __get_api_key(self) -> str:
         load_dotenv(find_dotenv())
         return os.getenv("GEMINI_API_KEY")
-
-    # Поиск похожих вопросов
-<<<<<<< HEAD
-    def __find_similar_questions(self, question : str, count : int = 2):
-        if not question:
-            raise ValueError("Пустой вопрос")
-        vector_question = self.__embedding_model.encode([question], convert_to_numpy=True)
-        distances, indices = self.__L1_search.search(vector_question, count)
-        results = [self.__questions[i] for i in indices[0]]
-        for i, idx in enumerate(indices[0]):
-            print(f"{i+1}. {self.__questions[idx]} — score: {distances[0][i]:.3f}")
-        return results
-=======
->>>>>>> 483c8c0b
-
 
     # Добавить новую пару вопрос-ответ в кеш
     def add_aq(self, question : str, answer : str):
@@ -261,14 +246,14 @@
     def get_response(self, text : str, model : str="gemini-2.5-flash", accuracy=2) -> str:
         if not self.__faq:
             raise RuntimeError("Не установлена база FAQ")
-        similary_questions = self.__find_similar_questions(text, count=accuracy)
-        # prompt = self.__basic_prompt + " " + text + f"Используй ИСКЛЮЧИТЕЛЬНО следующие данные о вопросах и ответах на них:"
-        # for question in similary_questions:
-        #     prompt += f"\nВопрос: {question}; Ответ: {self.__faq[question]}"
-        # response = self.__ai_client.models.generate_content(
-        #     model=model,
-        #     contents=prompt,
-        #     config=types.GenerateContentConfig(thinking_config=types.ThinkingConfig(thinking_budget=0)))
-
-        # return response.text
+        similary_questions = self.__find_similar_questions(text)
+        prompt = self.__basic_prompt + " " + text + f"Используй ИСКЛЮЧИТЕЛЬНО следующие данные о вопросах и ответах на них:"
+        for question in similary_questions:
+            prompt += f"\nВопрос: {question}; Ответ: {self.__faq[question]}"
+        response = self.__ai_client.models.generate_content(
+            model=model,
+            contents=prompt,
+            config=types.GenerateContentConfig(thinking_config=types.ThinkingConfig(thinking_budget=0)))
+
+        return response.text
     
